/*---------------------------------------------------------------------------------------------
 *  Copyright (c) Microsoft Corporation. All rights reserved.
 *  Licensed under the MIT License. See License.txt in the project root for license information.
 *--------------------------------------------------------------------------------------------*/

declare module 'vscode' {

	// What does this look like for 'file'? Does it even make sense for 'file' to be a tool?
	export interface ChatToolInvocations {
		/**
		 * The name of the tool.
		 *
		 * *Note* that the name doesn't include the leading `#`-character,
		 * e.g `selection` for `#selection`.
		 */
		readonly name: string;

		readonly parameters: any;

		/**
		 * The start and end index of the tool in the {@link ChatAgentRequest.prompt prompt}.
		 *
		 * *Note* that the indices take the leading `#`-character into account which means they can
		 * used to modify the prompt as-is.
		 */
		readonly range: [start: number, end: number];

		// The value, if the tool could be invoked immediately.
		readonly value: any | undefined;
	}

	/**
	 * Represents a user request in chat history.
	 */
	export class ChatRequestTurn {

		/**
		 * The prompt as entered by the user.
		 *
		 * Information about variables used in this request is stored in {@link ChatRequestTurn.variables}.
		 *
		 * *Note* that the {@link ChatParticipant.name name} of the participant and the {@link ChatCommand.name command}
		 * are not part of the prompt.
		 */
		readonly prompt: string;

		/**
		 * The name of the chat participant and contributing extension to which this request was directed.
		 */
		readonly participant: { readonly extensionId: string; readonly name: string };

		/**
		 * The name of the {@link ChatCommand command} that was selected for this request.
		 */
		readonly command?: string;

		/**
		 * The variables that were referenced in this message.
		 */
		readonly userToolInvocations: ChatToolInvocations[];

		private constructor(prompt: string, command: string | undefined, userToolInvocations: ChatToolInvocations[], participant: { extensionId: string; name: string });
	}

	/**
	 * Represents a chat participant's response in chat history.
	 */
	export class ChatResponseTurn {

		/**
		* The content that was received from the chat participant. Only the stream parts that represent actual content (not metadata) are represented.
		 */
		readonly response: ReadonlyArray<ChatResponseMarkdownPart | ChatResponseFileTreePart | ChatResponseAnchorPart | ChatResponseCommandButtonPart>;

		/**
		 * The result that was received from the chat participant.
		 */
		readonly result: ChatResult;

		/**
		 * The name of the chat participant and contributing extension that this response came from.
		 */
		readonly participant: { readonly extensionId: string; readonly name: string };

		/**
		 * The name of the command that this response came from.
		 */
		readonly command?: string;

		private constructor(response: ReadonlyArray<ChatResponseMarkdownPart | ChatResponseFileTreePart | ChatResponseAnchorPart | ChatResponseCommandButtonPart>, result: ChatResult, participant: { extensionId: string; name: string });
	}

	export interface ChatContext {
		/**
		 * All of the chat messages so far in the current chat session.
		 */
		readonly history: ReadonlyArray<ChatRequestTurn | ChatResponseTurn>;
	}

	/**
	 * Represents an error result from a chat request.
	 */
	export interface ChatErrorDetails {
		/**
		 * An error message that is shown to the user.
		 */
		message: string;

		/**
		 * If partial markdown content was sent over the {@link ChatRequestHandler handler}'s response stream before the response terminated, then this flag
		 * can be set to true and it will be rendered with incomplete markdown features patched up.
		 *
		 * For example, if the response terminated after sending part of a triple-backtick code block, then the editor will
		 * render it as a complete code block.
		 */
		responseIsIncomplete?: boolean;

		/**
		 * If set to true, the response will be partly blurred out.
		 */
		responseIsFiltered?: boolean;
	}

	/**
	 * The result of a chat request.
	 */
	export interface ChatResult {
		/**
		 * If the request resulted in an error, this property defines the error details.
		 */
		errorDetails?: ChatErrorDetails;

		/**
		 * Arbitrary metadata for this result. Can be anything, but must be JSON-stringifyable.
		 */
		readonly metadata?: { readonly [key: string]: any };
	}

	/**
	 * Represents the type of user feedback received.
	 */
	export enum ChatResultFeedbackKind {
		/**
		 * The user marked the result as helpful.
		 */
		Unhelpful = 0,

		/**
		 * The user marked the result as unhelpful.
		 */
		Helpful = 1,
	}

	/**
	 * Represents user feedback for a result.
	 */
	export interface ChatResultFeedback {
		/**
		 * The ChatResult that the user is providing feedback for.
		 * This instance has the same properties as the result returned from the participant callback, including `metadata`, but is not the same instance.
		 */
		readonly result: ChatResult;

		/**
		 * The kind of feedback that was received.
		 */
		readonly kind: ChatResultFeedbackKind;
	}

	/**
	 * A followup question suggested by the participant.
	 */
	export interface ChatFollowup {
		/**
		 * The message to send to the chat.
		 */
		prompt: string;

		/**
		 * A title to show the user. The prompt will be shown by default, when this is unspecified.
		 */
		label?: string;

		/**
		 * By default, the followup goes to the same participant/command. But this property can be set to invoke a different participant.
		 * Followups can only invoke a participant that was contributed by the same extension.
		 */
		participant?: string;

		/**
		 * By default, the followup goes to the same participant/command. But this property can be set to invoke a different command.
		 */
		command?: string;
	}

	/**
	 * Will be invoked once after each request to get suggested followup questions to show the user. The user can click the followup to send it to the chat.
	 */
	export interface ChatFollowupProvider {
		/**
		 * Provide followups for the given result.
		 * @param result This instance has the same properties as the result returned from the participant callback, including `metadata`, but is not the same instance.
		 * @param token A cancellation token.
		 */
		provideFollowups(result: ChatResult, context: ChatContext, token: CancellationToken): ProviderResult<ChatFollowup[]>;
	}

	/**
	 * A chat request handler is a callback that will be invoked when a request is made to a chat participant.
	 */
	export type ChatRequestHandler = (request: ChatRequest, context: ChatContext, toolAccessor: ChatToolAccessor, response: ChatResponseStream, token: CancellationToken) => ProviderResult<ChatResult>;

	/**
	 * A chat participant can be invoked by the user in a chat session, using the `@` prefix. When it is invoked, it handles the chat request and is solely
	 * responsible for providing a response to the user. A ChatParticipant is created using {@link chat.createChatParticipant}.
	 */
	export interface ChatParticipant {
		/**
		 * The short name by which this participant is referred to in the UI, e.g `workspace`.
		 */
		readonly name: string;

		/**
		 * Icon for the participant shown in UI.
		 */
		iconPath?: Uri | {
			/**
			 * The icon path for the light theme.
			 */
			light: Uri;
			/**
			 * The icon path for the dark theme.
			 */
			dark: Uri;
		} | ThemeIcon;

		/**
		 * The handler for requests to this participant.
		 */
		requestHandler: ChatRequestHandler;

		/**
		 * This provider will be called once after each request to retrieve suggested followup questions.
		 */
		followupProvider?: ChatFollowupProvider;

		/**
		 * When the user clicks this participant in `/help`, this text will be submitted to this participant.
		 */
		sampleRequest?: string;

		/**
		 * Whether invoking the participant puts the chat into a persistent mode, where the participant is automatically added to the chat input for the next message.
		 */
		isSticky?: boolean;

		/**
		 * An event that fires whenever feedback for a result is received, e.g. when a user up- or down-votes
		 * a result.
		 *
		 * The passed {@link ChatResultFeedback.result result} is guaranteed to be the same instance that was
		 * previously returned from this chat participant.
		 */
		onDidReceiveFeedback: Event<ChatResultFeedback>;

		/**
		 * Dispose this participant and free resources
		 */
		dispose(): void;
	}

<<<<<<< HEAD
=======
	/**
	 * A resolved variable value is a name-value pair as well as the range in the prompt where a variable was used.
	 */
	export interface ChatResolvedVariable {
		/**
		 * The name of the variable.
		 *
		 * *Note* that the name doesn't include the leading `#`-character,
		 * e.g `selection` for `#selection`.
		 */
		readonly name: string;

		/**
		 * The start and end index of the variable in the {@link ChatRequest.prompt prompt}.
		 *
		 * *Note* that the indices take the leading `#`-character into account which means they can
		 * used to modify the prompt as-is.
		 */
		readonly range?: [start: number, end: number];

		// TODO@API decouple of resolve API, use `value: string | Uri | (maybe) unknown?`
		/**
		 * The values of the variable. Can be an empty array if the variable doesn't currently have a value.
		 */
		readonly values: ChatVariableValue[];
	}

	/**
	 * The location at which the chat is happening.
	 */
	export enum ChatLocation {
		/**
		 * The chat panel
		 */
		Panel = 1,
		/**
		 * Terminal inline chat
		 */
		Terminal = 2,
		/**
		 * Notebook inline chat
		 */
		Notebook = 3
	}

>>>>>>> 6269ab41
	export interface ChatRequest {
		/**
		 * The prompt as entered by the user.
		 *
		 * Information about variables used in this request is stored in {@link ChatRequest.variables}.
		 *
		 * *Note* that the {@link ChatParticipant.name name} of the participant and the {@link ChatCommand.name command}
		 * are not part of the prompt.
		 */
		readonly prompt: string;

		/**
		 * The name of the {@link ChatCommand command} that was selected for this request.
		 */
		readonly command: string | undefined;

		/**
		 * The list of tools that were explicitly invoked by the user in the prompt. (and also checked implicit invocations?)
		 *
		 * *Note* that the prompt contains tool references as authored and that it is up to the participant
		 * to further modify the prompt, for instance by inlining tool values or creating links to
		 * headings which contain the resolved values. tools are sorted in reverse by their range
		 * in the prompt. That means the last tool in the prompt is the first in this list. This simplifies
		 * string-manipulation of the prompt.
		 */
<<<<<<< HEAD
		readonly userToolInvocations: readonly ChatToolInvocations[];
=======
		// TODO@API Q? are there implicit variables that are not part of the prompt?
		readonly variables: readonly ChatResolvedVariable[];

		/**
		 * The location at which the chat is happening. This will always be one of the supported values
		 */
		readonly location: ChatLocation;
>>>>>>> 6269ab41
	}

	/**
	 * The ChatResponseStream is how a participant is able to return content to the chat view. It provides several methods for streaming different types of content
	 * which will be rendered in an appropriate way in the chat view. A participant can use the helper method for the type of content it wants to return, or it
	 * can instantiate a {@link ChatResponsePart} and use the generic {@link ChatResponseStream.push} method to return it.
	 */
	export interface ChatResponseStream {
		/**
		 * Push a markdown part to this stream. Short-hand for
		 * `push(new ChatResponseMarkdownPart(value))`.
		 *
		 * @see {@link ChatResponseStream.push}
		 * @param value A markdown string or a string that should be interpreted as markdown.
		 * @returns This stream.
		 */
		markdown(value: string | MarkdownString): ChatResponseStream;

		/**
		 * Push an anchor part to this stream. Short-hand for
		 * `push(new ChatResponseAnchorPart(value, title))`.
		 * An anchor is an inline reference to some type of resource.
		 *
		 * @param value A uri or location
		 * @param title An optional title that is rendered with value
		 * @returns This stream.
		 */
		anchor(value: Uri | Location, title?: string): ChatResponseStream;

		/**
		 * Push a command button part to this stream. Short-hand for
		 * `push(new ChatResponseCommandButtonPart(value, title))`.
		 *
		 * @param command A Command that will be executed when the button is clicked.
		 * @returns This stream.
		 */
		button(command: Command): ChatResponseStream;

		/**
		 * Push a filetree part to this stream. Short-hand for
		 * `push(new ChatResponseFileTreePart(value))`.
		 *
		 * @param value File tree data.
		 * @param baseUri The base uri to which this file tree is relative to.
		 * @returns This stream.
		 */
		filetree(value: ChatResponseFileTree[], baseUri: Uri): ChatResponseStream;

		/**
		 * Push a progress part to this stream. Short-hand for
		 * `push(new ChatResponseProgressPart(value))`.
		 *
		 * @param value A progress message
		 * @returns This stream.
		 */
		progress(value: string): ChatResponseStream;

		/**
		 * Push a reference to this stream. Short-hand for
		 * `push(new ChatResponseReferencePart(value))`.
		 *
		 * *Note* that the reference is not rendered inline with the response.
		 *
		 * @param value A uri or location
		 * @returns This stream.
		 */
		reference(value: Uri | Location): ChatResponseStream;

		/**
		 * Pushes a part to this stream.
		 *
		 * @param part A response part, rendered or metadata
		 */
		push(part: ChatResponsePart): ChatResponseStream;
	}

	export class ChatResponseMarkdownPart {
		value: MarkdownString;
		constructor(value: string | MarkdownString);
	}

	export interface ChatResponseFileTree {
		name: string;
		children?: ChatResponseFileTree[];
	}

	export class ChatResponseFileTreePart {
		value: ChatResponseFileTree[];
		baseUri: Uri;
		constructor(value: ChatResponseFileTree[], baseUri: Uri);
	}

	export class ChatResponseAnchorPart {
		value: Uri | Location | SymbolInformation;
		title?: string;
		constructor(value: Uri | Location | SymbolInformation, title?: string);
	}

	export class ChatResponseProgressPart {
		value: string;
		constructor(value: string);
	}

	export class ChatResponseReferencePart {
		value: Uri | Location;
		constructor(value: Uri | Location);
	}

	export class ChatResponseCommandButtonPart {
		value: Command;
		constructor(value: Command);
	}

	/**
	 * Represents the different chat response types.
	 */
	export type ChatResponsePart = ChatResponseMarkdownPart | ChatResponseFileTreePart | ChatResponseAnchorPart
		| ChatResponseProgressPart | ChatResponseReferencePart | ChatResponseCommandButtonPart;


	export namespace chat {
		/**
		 * Create a new {@link ChatParticipant chat participant} instance.
		 *
		 * @param name Short name by which the participant is referred to in the UI. The name must be unique for the extension
		 * contributing the participant but can collide with names from other extensions.
		 * @param handler A request handler for the participant.
		 * @returns A new chat participant
		 */
		export function createChatParticipant(name: string, handler: ChatRequestHandler): ChatParticipant;
	}
}<|MERGE_RESOLUTION|>--- conflicted
+++ resolved
@@ -269,35 +269,6 @@
 		dispose(): void;
 	}
 
-<<<<<<< HEAD
-=======
-	/**
-	 * A resolved variable value is a name-value pair as well as the range in the prompt where a variable was used.
-	 */
-	export interface ChatResolvedVariable {
-		/**
-		 * The name of the variable.
-		 *
-		 * *Note* that the name doesn't include the leading `#`-character,
-		 * e.g `selection` for `#selection`.
-		 */
-		readonly name: string;
-
-		/**
-		 * The start and end index of the variable in the {@link ChatRequest.prompt prompt}.
-		 *
-		 * *Note* that the indices take the leading `#`-character into account which means they can
-		 * used to modify the prompt as-is.
-		 */
-		readonly range?: [start: number, end: number];
-
-		// TODO@API decouple of resolve API, use `value: string | Uri | (maybe) unknown?`
-		/**
-		 * The values of the variable. Can be an empty array if the variable doesn't currently have a value.
-		 */
-		readonly values: ChatVariableValue[];
-	}
-
 	/**
 	 * The location at which the chat is happening.
 	 */
@@ -316,7 +287,6 @@
 		Notebook = 3
 	}
 
->>>>>>> 6269ab41
 	export interface ChatRequest {
 		/**
 		 * The prompt as entered by the user.
@@ -342,17 +312,12 @@
 		 * in the prompt. That means the last tool in the prompt is the first in this list. This simplifies
 		 * string-manipulation of the prompt.
 		 */
-<<<<<<< HEAD
 		readonly userToolInvocations: readonly ChatToolInvocations[];
-=======
-		// TODO@API Q? are there implicit variables that are not part of the prompt?
-		readonly variables: readonly ChatResolvedVariable[];
 
 		/**
 		 * The location at which the chat is happening. This will always be one of the supported values
 		 */
 		readonly location: ChatLocation;
->>>>>>> 6269ab41
 	}
 
 	/**
