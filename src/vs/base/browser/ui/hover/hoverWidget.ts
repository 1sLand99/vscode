/*---------------------------------------------------------------------------------------------
 *  Copyright (c) Microsoft Corporation. All rights reserved.
 *  Licensed under the MIT License. See License.txt in the project root for license information.
 *--------------------------------------------------------------------------------------------*/

import * as dom from 'vs/base/browser/dom';
import { StandardKeyboardEvent } from 'vs/base/browser/keyboardEvent';
import { DomScrollableElement } from 'vs/base/browser/ui/scrollbar/scrollableElement';
import { KeyCode } from 'vs/base/common/keyCodes';
<<<<<<< HEAD
import { Disposable, DisposableStore } from 'vs/base/common/lifecycle';
import 'vs/css!./hover';
=======
import { Disposable } from 'vs/base/common/lifecycle';
import 'vs/css!./hoverWidget';
>>>>>>> 97c8d7e7
import { localize } from 'vs/nls';

const $ = dom.$;

export const enum HoverPosition {
	LEFT, RIGHT, BELOW, ABOVE
}

export class HoverWidget extends Disposable {

	public readonly containerDomNode: HTMLElement;
	public readonly contentsDomNode: HTMLElement;
	public readonly scrollbar: DomScrollableElement;

	constructor() {
		super();

		this.containerDomNode = document.createElement('div');
		this.containerDomNode.className = 'monaco-hover';
		this.containerDomNode.tabIndex = 0;
		this.containerDomNode.setAttribute('role', 'tooltip');

		this.contentsDomNode = document.createElement('div');
		this.contentsDomNode.className = 'monaco-hover-content';

		this.scrollbar = this._register(new DomScrollableElement(this.contentsDomNode, {
			consumeMouseWheelIfScrollbarIsNeeded: true
		}));
		this.containerDomNode.appendChild(this.scrollbar.getDomNode());
	}

	public onContentsChanged(): void {
		this.scrollbar.scanDomNode();
	}
}

export class HoverAction extends Disposable {
	public static render(parent: HTMLElement, actionOptions: { label: string; iconClass?: string; run: (target: HTMLElement) => void; commandId: string }, keybindingLabel: string | null) {
		return new HoverAction(parent, actionOptions, keybindingLabel);
	}

	private readonly actionContainer: HTMLElement;
	private readonly action: HTMLElement;

	private constructor(parent: HTMLElement, actionOptions: { label: string; iconClass?: string; run: (target: HTMLElement) => void; commandId: string }, keybindingLabel: string | null) {
		super();

		this.actionContainer = dom.append(parent, $('div.action-container'));
		this.actionContainer.setAttribute('tabindex', '0');

		this.action = dom.append(this.actionContainer, $('a.action'));
		this.action.setAttribute('role', 'button');
		if (actionOptions.iconClass) {
			dom.append(this.action, $(`span.icon.${actionOptions.iconClass}`));
		}
		const label = dom.append(this.action, $('span'));
		label.textContent = keybindingLabel ? `${actionOptions.label} (${keybindingLabel})` : actionOptions.label;

		registerActionOnClickOrAcceptKeydown(this.actionContainer, actionOptions.run, this._store);
		this.setEnabled(true);
	}

	public setEnabled(enabled: boolean): void {
		if (enabled) {
			this.actionContainer.classList.remove('disabled');
			this.actionContainer.removeAttribute('aria-disabled');
		} else {
			this.actionContainer.classList.add('disabled');
			this.actionContainer.setAttribute('aria-disabled', 'true');
		}
	}
}

export function getHoverAccessibleViewHint(shouldHaveHint?: boolean, keybinding?: string | null): string | undefined {
	return shouldHaveHint && keybinding ? localize('acessibleViewHint', "Inspect this in the accessible view with {0}.", keybinding) : shouldHaveHint ? localize('acessibleViewHintNoKbOpen', "Inspect this in the accessible view via the command Open Accessible View which is currently not triggerable via keybinding.") : '';
}

export function registerActionOnClickOrAcceptKeydown(container: HTMLElement, run: (container: HTMLElement) => void, store: DisposableStore) {
	store.add(dom.addDisposableListener(container, dom.EventType.CLICK, e => {
		e.stopPropagation();
		e.preventDefault();
		run(container);
	}));
	store.add(dom.addDisposableListener(container, dom.EventType.KEY_DOWN, e => {
		const event = new StandardKeyboardEvent(e);
		if (event.equals(KeyCode.Enter) || event.equals(KeyCode.Space)) {
			e.stopPropagation();
			e.preventDefault();
			run(container);
		}
	}));
}<|MERGE_RESOLUTION|>--- conflicted
+++ resolved
@@ -7,13 +7,8 @@
 import { StandardKeyboardEvent } from 'vs/base/browser/keyboardEvent';
 import { DomScrollableElement } from 'vs/base/browser/ui/scrollbar/scrollableElement';
 import { KeyCode } from 'vs/base/common/keyCodes';
-<<<<<<< HEAD
 import { Disposable, DisposableStore } from 'vs/base/common/lifecycle';
-import 'vs/css!./hover';
-=======
-import { Disposable } from 'vs/base/common/lifecycle';
 import 'vs/css!./hoverWidget';
->>>>>>> 97c8d7e7
 import { localize } from 'vs/nls';
 
 const $ = dom.$;
