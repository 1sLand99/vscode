/*---------------------------------------------------------------------------------------------
 *  Copyright (c) Microsoft Corporation. All rights reserved.
 *  Licensed under the MIT License. See License.txt in the project root for license information.
 *--------------------------------------------------------------------------------------------*/

import { onUnexpectedError } from '../common/errors.js';
import { Event } from '../common/event.js';
import { escapeDoubleQuotes, IMarkdownString, MarkdownStringTrustedOptions, parseHrefAndDimensions, removeMarkdownEscapes } from '../common/htmlContent.js';
import { markdownEscapeEscapedIcons } from '../common/iconLabels.js';
import { defaultGenerator } from '../common/idGenerator.js';
import { KeyCode } from '../common/keyCodes.js';
import { Lazy } from '../common/lazy.js';
import { DisposableStore } from '../common/lifecycle.js';
import * as marked from '../common/marked/marked.js';
import { parse } from '../common/marshalling.js';
import { FileAccess, Schemas } from '../common/network.js';
import { cloneAndChange } from '../common/objects.js';
import { dirname, resolvePath } from '../common/resources.js';
import { escape } from '../common/strings.js';
import { URI } from '../common/uri.js';
import * as DOM from './dom.js';
import * as domSanitize from './domSanitize.js';
import { convertTagToPlaintext } from './domSanitize.js';
import { DomEmitter } from './event.js';
import { FormattedTextRenderOptions } from './formattedTextRenderer.js';
import { StandardKeyboardEvent } from './keyboardEvent.js';
import { StandardMouseEvent } from './mouseEvent.js';
import { renderLabelWithIcons } from './ui/iconLabel/iconLabels.js';

/**
 * Options for the rendering of markdown with {@link renderMarkdown}.
 */
export interface MarkdownRenderOptions extends FormattedTextRenderOptions {
	readonly codeBlockRenderer?: (languageId: string, value: string) => Promise<HTMLElement>;
	readonly codeBlockRendererSync?: (languageId: string, value: string, raw?: string) => HTMLElement;
	readonly asyncRenderCallback?: () => void;

	readonly fillInIncompleteTokens?: boolean;

	readonly sanitizerConfig?: MarkdownSanitizerConfig;

	readonly markedOptions?: MarkdownRendererMarkedOptions;
	readonly markedExtensions?: marked.MarkedExtension[];
}

/**
 * Subset of options passed to `Marked` for rendering markdown.
 */
export interface MarkdownRendererMarkedOptions {
	readonly gfm?: boolean;
	readonly breaks?: boolean;
}

export interface MarkdownSanitizerConfig {
	readonly replaceWithPlaintext?: boolean;
	readonly allowedTags?: {
		readonly override: readonly string[];
	};
	readonly allowedAttributes?: {
<<<<<<< HEAD
		readonly override: readonly string[];
	};
	readonly customAttrSanitizer?: (attrName: string, attrValue: string) => boolean | string;
=======
		readonly override: ReadonlyArray<string | domSanitize.SanitizeAttributeRule>;
	};
>>>>>>> b3a53531
	readonly allowedLinkSchemes?: {
		readonly augment: readonly string[];
	};
	readonly remoteImageIsAllowed?: (uri: URI) => boolean;
}

const defaultMarkedRenderers = Object.freeze({
	image: ({ href, title, text }: marked.Tokens.Image): string => {
		let dimensions: string[] = [];
		let attributes: string[] = [];
		if (href) {
			({ href, dimensions } = parseHrefAndDimensions(href));
			attributes.push(`src="${escapeDoubleQuotes(href)}"`);
		}
		if (text) {
			attributes.push(`alt="${escapeDoubleQuotes(text)}"`);
		}
		if (title) {
			attributes.push(`title="${escapeDoubleQuotes(title)}"`);
		}
		if (dimensions.length) {
			attributes = attributes.concat(dimensions);
		}
		return '<img ' + attributes.join(' ') + '>';
	},

	paragraph(this: marked.Renderer, { tokens }: marked.Tokens.Paragraph): string {
		return `<p>${this.parser.parseInline(tokens)}</p>`;
	},

	link(this: marked.Renderer, { href, title, tokens }: marked.Tokens.Link): string {
		let text = this.parser.parseInline(tokens);
		if (typeof href !== 'string') {
			return '';
		}

		// Remove markdown escapes. Workaround for https://github.com/chjj/marked/issues/829
		if (href === text) { // raw link case
			text = removeMarkdownEscapes(text);
		}

		title = typeof title === 'string' ? escapeDoubleQuotes(removeMarkdownEscapes(title)) : '';
		href = removeMarkdownEscapes(href);

		// HTML Encode href
		href = href.replace(/&/g, '&amp;')
			.replace(/</g, '&lt;')
			.replace(/>/g, '&gt;')
			.replace(/"/g, '&quot;')
			.replace(/'/g, '&#39;');

		return `<a href="${href}" title="${title || href}" draggable="false">${text}</a>`;
	},
});

/**
 * Low-level way create a html element from a markdown string.
 *
 * **Note** that for most cases you should be using {@link import('../../editor/browser/widget/markdownRenderer/browser/markdownRenderer.js').MarkdownRenderer MarkdownRenderer}
 * which comes with support for pretty code block rendering and which uses the default way of handling links.
 */
export function renderMarkdown(markdown: IMarkdownString, options: MarkdownRenderOptions = {}, target?: HTMLElement): { element: HTMLElement; dispose: () => void } {
	const disposables = new DisposableStore();
	let isDisposed = false;

	const markedInstance = new marked.Marked(...(options.markedExtensions ?? []));
	const { renderer, codeBlocks, syncCodeBlocks } = createMarkdownRenderer(markedInstance, options, markdown);
	const value = preprocessMarkdownString(markdown);

	let renderedMarkdown: string;
	if (options.fillInIncompleteTokens) {
		// The defaults are applied by parse but not lexer()/parser(), and they need to be present
		const opts: marked.MarkedOptions = {
			...markedInstance.defaults,
			...options.markedOptions,
			renderer
		};
		const tokens = markedInstance.lexer(value, opts);
		const newTokens = fillInIncompleteTokens(tokens);
		renderedMarkdown = markedInstance.parser(newTokens, opts);
	} else {
		renderedMarkdown = markedInstance.parse(value, { ...options?.markedOptions, renderer, async: false });
	}

	// Rewrite theme icons
	if (markdown.supportThemeIcons) {
		const elements = renderLabelWithIcons(renderedMarkdown);
		renderedMarkdown = elements.map(e => typeof e === 'string' ? e : e.outerHTML).join('');
	}

	const renderedContent = document.createElement('div');
	const sanitizerConfig = getDomSanitizerConfig(markdown.isTrusted ?? false, options.sanitizerConfig ?? {});
	domSanitize.safeSetInnerHtml(renderedContent, renderedMarkdown, sanitizerConfig);

	// Rewrite links and images before potentially inserting them into the real dom
	rewriteRenderedLinks(markdown, options, renderedContent);

	let outElement: HTMLElement;
	if (target) {
		outElement = target;
		DOM.reset(target, ...renderedContent.children);
	} else {
		outElement = renderedContent;
	}

	if (codeBlocks.length > 0) {
		Promise.all(codeBlocks).then((tuples) => {
			if (isDisposed) {
				return;
			}
			const renderedElements = new Map(tuples);
			const placeholderElements = outElement.querySelectorAll<HTMLDivElement>(`div[data-code]`);
			for (const placeholderElement of placeholderElements) {
				const renderedElement = renderedElements.get(placeholderElement.dataset['code'] ?? '');
				if (renderedElement) {
					DOM.reset(placeholderElement, renderedElement);
				}
			}
			options.asyncRenderCallback?.();
		});
	} else if (syncCodeBlocks.length > 0) {
		const renderedElements = new Map(syncCodeBlocks);
		const placeholderElements = outElement.querySelectorAll<HTMLDivElement>(`div[data-code]`);
		for (const placeholderElement of placeholderElements) {
			const renderedElement = renderedElements.get(placeholderElement.dataset['code'] ?? '');
			if (renderedElement) {
				DOM.reset(placeholderElement, renderedElement);
			}
		}
	}

	// Signal size changes for image tags
	if (options.asyncRenderCallback) {
		for (const img of outElement.getElementsByTagName('img')) {
			const listener = disposables.add(DOM.addDisposableListener(img, 'load', () => {
				listener.dispose();
				options.asyncRenderCallback!();
			}));
		}
	}

	// Add event listeners for links
	if (options.actionHandler) {
		const onClick = options.actionHandler.disposables.add(new DomEmitter(outElement, 'click'));
		const onAuxClick = options.actionHandler.disposables.add(new DomEmitter(outElement, 'auxclick'));
		options.actionHandler.disposables.add(Event.any(onClick.event, onAuxClick.event)(e => {
			const mouseEvent = new StandardMouseEvent(DOM.getWindow(outElement), e);
			if (!mouseEvent.leftButton && !mouseEvent.middleButton) {
				return;
			}
			activateLink(markdown, options, mouseEvent);
		}));

		options.actionHandler.disposables.add(DOM.addDisposableListener(outElement, 'keydown', (e) => {
			const keyboardEvent = new StandardKeyboardEvent(e);
			if (!keyboardEvent.equals(KeyCode.Space) && !keyboardEvent.equals(KeyCode.Enter)) {
				return;
			}
			activateLink(markdown, options, keyboardEvent);
		}));
	}

	// Remove/disable inputs
	for (const input of [...outElement.getElementsByTagName('input')]) {
		if (input.attributes.getNamedItem('type')?.value === 'checkbox') {
			input.setAttribute('disabled', '');
		} else {
			if (options.sanitizerConfig?.replaceWithPlaintext) {
				const replacement = convertTagToPlaintext(input);
				input.parentElement?.replaceChild(replacement, input);
			} else {
				input.remove();
			}
		}
	}

	return {
		element: outElement,
		dispose: () => {
			isDisposed = true;
			disposables.dispose();
		}
	};
}

function rewriteRenderedLinks(markdown: IMarkdownString, options: MarkdownRenderOptions, root: HTMLElement) {
	for (const el of root.querySelectorAll('img, audio, video, source')) {
		const src = el.getAttribute('src'); // Get the raw 'src' attribute value as text, not the resolved 'src'
		if (src) {
			let href = src;
			try {
				if (markdown.baseUri) { // absolute or relative local path, or file: uri
					href = resolveWithBaseUri(URI.from(markdown.baseUri), href);
				}
			} catch (err) { }

			el.setAttribute('src', massageHref(markdown, href, true));

			if (options.sanitizerConfig?.remoteImageIsAllowed) {
				const uri = URI.parse(href);
				if (uri.scheme !== Schemas.file && uri.scheme !== Schemas.data && !options.sanitizerConfig.remoteImageIsAllowed(uri)) {
					el.replaceWith(DOM.$('', undefined, el.outerHTML));
				}
			}
		}
	}

	for (const el of root.querySelectorAll('a')) {
		const href = el.getAttribute('href'); // Get the raw 'href' attribute value as text, not the resolved 'href'
		el.setAttribute('href', ''); // Clear out href. We use the `data-href` for handling clicks instead
		if (!href
			|| /^data:|javascript:/i.test(href)
			|| (/^command:/i.test(href) && !markdown.isTrusted)
			|| /^command:(\/\/\/)?_workbench\.downloadResource/i.test(href)) {
			// drop the link
			el.replaceWith(...el.childNodes);
		} else {
			let resolvedHref = massageHref(markdown, href, false);
			if (markdown.baseUri) {
				resolvedHref = resolveWithBaseUri(URI.from(markdown.baseUri), href);
			}
			el.dataset.href = resolvedHref;
		}
	}
}

function createMarkdownRenderer(marked: marked.Marked, options: MarkdownRenderOptions, markdown: IMarkdownString): { renderer: marked.Renderer; codeBlocks: Promise<[string, HTMLElement]>[]; syncCodeBlocks: [string, HTMLElement][] } {
	const renderer = new marked.Renderer(options.markedOptions);
	renderer.image = defaultMarkedRenderers.image;
	renderer.link = defaultMarkedRenderers.link;
	renderer.paragraph = defaultMarkedRenderers.paragraph;

	// Will collect [id, renderedElement] tuples
	const codeBlocks: Promise<[string, HTMLElement]>[] = [];
	const syncCodeBlocks: [string, HTMLElement][] = [];

	if (options.codeBlockRendererSync) {
		renderer.code = ({ text, lang, raw }: marked.Tokens.Code) => {
			const id = defaultGenerator.nextId();
			const value = options.codeBlockRendererSync!(postProcessCodeBlockLanguageId(lang), text, raw);
			syncCodeBlocks.push([id, value]);
			return `<div class="code" data-code="${id}">${escape(text)}</div>`;
		};
	} else if (options.codeBlockRenderer) {
		renderer.code = ({ text, lang }: marked.Tokens.Code) => {
			const id = defaultGenerator.nextId();
			const value = options.codeBlockRenderer!(postProcessCodeBlockLanguageId(lang), text);
			codeBlocks.push(value.then(element => [id, element]));
			return `<div class="code" data-code="${id}">${escape(text)}</div>`;
		};
	}

	if (!markdown.supportHtml) {
		// Note: we always pass the output through dompurify after this so that we don't rely on
		// marked for real sanitization.
		renderer.html = ({ text }) => {
			if (options.sanitizerConfig?.replaceWithPlaintext) {
				return escape(text);
			}

			const match = markdown.isTrusted ? text.match(/^(<span[^>]+>)|(<\/\s*span>)$/) : undefined;
			return match ? text : '';
		};
	}
	return { renderer, codeBlocks, syncCodeBlocks };
}

function preprocessMarkdownString(markdown: IMarkdownString) {
	let value = markdown.value;

	// values that are too long will freeze the UI
	if (value.length > 100_000) {
		value = `${value.substr(0, 100_000)}…`;
	}

	// escape theme icons
	if (markdown.supportThemeIcons) {
		value = markdownEscapeEscapedIcons(value);
	}

	return value;
}

function activateLink(markdown: IMarkdownString, options: MarkdownRenderOptions, event: StandardMouseEvent | StandardKeyboardEvent): void {
	const target = event.target.closest('a[data-href]');
	if (!DOM.isHTMLElement(target)) {
		return;
	}

	try {
		let href = target.dataset['href'];
		if (href) {
			if (markdown.baseUri) {
				href = resolveWithBaseUri(URI.from(markdown.baseUri), href);
			}
			options.actionHandler!.callback(href, event);
		}
	} catch (err) {
		onUnexpectedError(err);
	} finally {
		event.preventDefault();
	}
}

function uriMassage(markdown: IMarkdownString, part: string): string {
	let data: unknown;
	try {
		data = parse(decodeURIComponent(part));
	} catch (e) {
		// ignore
	}
	if (!data) {
		return part;
	}
	data = cloneAndChange(data, value => {
		if (markdown.uris && markdown.uris[value]) {
			return URI.revive(markdown.uris[value]);
		} else {
			return undefined;
		}
	});
	return encodeURIComponent(JSON.stringify(data));
}

function massageHref(markdown: IMarkdownString, href: string, isDomUri: boolean): string {
	const data = markdown.uris && markdown.uris[href];
	let uri = URI.revive(data);
	if (isDomUri) {
		if (href.startsWith(Schemas.data + ':')) {
			return href;
		}
		if (!uri) {
			uri = URI.parse(href);
		}
		// this URI will end up as "src"-attribute of a dom node
		// and because of that special rewriting needs to be done
		// so that the URI uses a protocol that's understood by
		// browsers (like http or https)
		return FileAccess.uriToBrowserUri(uri).toString(true);
	}
	if (!uri) {
		return href;
	}
	if (URI.parse(href).toString() === uri.toString()) {
		return href; // no transformation performed
	}
	if (uri.query) {
		uri = uri.with({ query: uriMassage(markdown, uri.query) });
	}
	return uri.toString();
}

function postProcessCodeBlockLanguageId(lang: string | undefined): string {
	if (!lang) {
		return '';
	}

	const parts = lang.split(/[\s+|:|,|\{|\?]/, 1);
	if (parts.length) {
		return parts[0];
	}
	return lang;
}

function resolveWithBaseUri(baseUri: URI, href: string): string {
	const hasScheme = /^\w[\w\d+.-]*:/.test(href);
	if (hasScheme) {
		return href;
	}

	if (baseUri.path.endsWith('/')) {
		return resolvePath(baseUri, href).toString();
	} else {
		return resolvePath(dirname(baseUri), href).toString();
	}
}

function sanitizeRenderedMarkdown(
	renderedMarkdown: string,
	isTrusted: boolean | MarkdownStringTrustedOptions,
	options: MarkdownSanitizerConfig = {},
): TrustedHTML {
	const sanitizerConfig = getDomSanitizerConfig(isTrusted, options);
	return domSanitize.sanitizeHtml(renderedMarkdown, sanitizerConfig);
}

export const allowedMarkdownHtmlTags = Object.freeze([
	...domSanitize.basicMarkupHtmlTags,
	'input', // Allow inputs for rendering checkboxes. Other types of inputs are removed and the inputs are always disabled
]);

export const allowedMarkdownHtmlAttributes = Object.freeze<Array<string | domSanitize.SanitizeAttributeRule>>([
	'align',
	'autoplay',
	'alt',
	'colspan',
	'controls',
	'draggable',
	'height',
	'href',
	'loop',
	'muted',
	'playsinline',
	'poster',
	'rowspan',
	'src',
	'target',
	'title',
	'type',
	'width',
	'start',

	// Input (For disabled inputs)
	'checked',
	'disabled',
	'value',

	// Custom markdown attributes
	'data-code',
	'data-href',

	// Only allow very specific styles
	{
		attributeName: 'style',
		shouldKeep: (element, data) => {
			if (element.tagName === 'SPAN') {
				if (data.attrName === 'style') {
					return /^(color\:(#[0-9a-fA-F]+|var\(--vscode(-[a-zA-Z0-9]+)+\));)?(background-color\:(#[0-9a-fA-F]+|var\(--vscode(-[a-zA-Z0-9]+)+\));)?(border-radius:[0-9]+px;)?$/.test(data.attrValue);
				}
			}
			return false;
		}
	},

	// Only allow codicons for classes
	{
		attributeName: 'class',
		shouldKeep: (element, data) => {
			if (element.tagName === 'SPAN') {
				if (data.attrName === 'class') {
					return /^codicon codicon-[a-z\-]+( codicon-modifier-[a-z\-]+)?$/.test(data.attrValue);
				}
			}
			return false;
		},
	},
]);

function getDomSanitizerConfig(isTrusted: boolean | MarkdownStringTrustedOptions, options: MarkdownSanitizerConfig): domSanitize.DomSanitizerConfig {
	const allowedLinkSchemes = [
		Schemas.http,
		Schemas.https,
		Schemas.mailto,
		Schemas.file,
		Schemas.vscodeFileResource,
		Schemas.vscodeRemote,
		Schemas.vscodeRemoteResource,
		Schemas.vscodeNotebookCell
	];

	if (isTrusted) {
		allowedLinkSchemes.push(Schemas.command);
	}

	if (options.allowedLinkSchemes?.augment) {
		allowedLinkSchemes.push(...options.allowedLinkSchemes.augment);
	}

	return {
		// allowedTags should included everything that markdown renders to.
		// Since we have our own sanitize function for marked, it's possible we missed some tag so let dompurify make sure.
		// HTML tags that can result from markdown are from reading https://spec.commonmark.org/0.29/
		// HTML table tags that can result from markdown are from https://github.github.com/gfm/#tables-extension-
		allowedTags: {
			override: options.allowedTags?.override ?? allowedMarkdownHtmlTags
		},
		allowedAttributes: {
			override: options.allowedAttributes?.override ?? allowedMarkdownHtmlAttributes,
		},
		allowedLinkProtocols: {
			override: allowedLinkSchemes,
		},
		allowedMediaProtocols: {
			override: [
				Schemas.http,
				Schemas.https,
				Schemas.data,
				Schemas.file,
				Schemas.vscodeFileResource,
				Schemas.vscodeRemote,
				Schemas.vscodeRemoteResource,
			]
		},
		replaceWithPlaintext: options.replaceWithPlaintext,
	};
}

/**
 * Renders `str` as plaintext, stripping out Markdown syntax if it's a {@link IMarkdownString}.
 *
 * For example `# Header` would be output as `Header`.
 */
export function renderAsPlaintext(str: IMarkdownString | string, options?: {
	/** Controls if the ``` of code blocks should be preserved in the output or not */
	readonly includeCodeBlocksFences?: boolean;
}) {
	if (typeof str === 'string') {
		return str;
	}

	// values that are too long will freeze the UI
	let value = str.value ?? '';
	if (value.length > 100_000) {
		value = `${value.substr(0, 100_000)}…`;
	}

	const html = marked.parse(value, { async: false, renderer: options?.includeCodeBlocksFences ? plainTextWithCodeBlocksRenderer.value : plainTextRenderer.value });
	return sanitizeRenderedMarkdown(html, /* isTrusted */ false, {})
		.toString()
		.replace(/&(#\d+|[a-zA-Z]+);/g, m => unescapeInfo.get(m) ?? m)
		.trim();
}

const unescapeInfo = new Map<string, string>([
	['&quot;', '"'],
	['&nbsp;', ' '],
	['&amp;', '&'],
	['&#39;', '\''],
	['&lt;', '<'],
	['&gt;', '>'],
]);

function createPlainTextRenderer(): marked.Renderer {
	const renderer = new marked.Renderer();

	renderer.code = ({ text }: marked.Tokens.Code): string => {
		return escape(text);
	};
	renderer.blockquote = ({ text }: marked.Tokens.Blockquote): string => {
		return text + '\n';
	};
	renderer.html = (_: marked.Tokens.HTML): string => {
		return '';
	};
	renderer.heading = function ({ tokens }: marked.Tokens.Heading): string {
		return this.parser.parseInline(tokens) + '\n';
	};
	renderer.hr = (): string => {
		return '';
	};
	renderer.list = function ({ items }: marked.Tokens.List): string {
		return items.map(x => this.listitem(x)).join('\n') + '\n';
	};
	renderer.listitem = ({ text }: marked.Tokens.ListItem): string => {
		return text + '\n';
	};
	renderer.paragraph = function ({ tokens }: marked.Tokens.Paragraph): string {
		return this.parser.parseInline(tokens) + '\n';
	};
	renderer.table = function ({ header, rows }: marked.Tokens.Table): string {
		return header.map(cell => this.tablecell(cell)).join(' ') + '\n' + rows.map(cells => cells.map(cell => this.tablecell(cell)).join(' ')).join('\n') + '\n';
	};
	renderer.tablerow = ({ text }: marked.Tokens.TableRow): string => {
		return text;
	};
	renderer.tablecell = function ({ tokens }: marked.Tokens.TableCell): string {
		return this.parser.parseInline(tokens);
	};
	renderer.strong = ({ text }: marked.Tokens.Strong): string => {
		return text;
	};
	renderer.em = ({ text }: marked.Tokens.Em): string => {
		return text;
	};
	renderer.codespan = ({ text }: marked.Tokens.Codespan): string => {
		return escape(text);
	};
	renderer.br = (_: marked.Tokens.Br): string => {
		return '\n';
	};
	renderer.del = ({ text }: marked.Tokens.Del): string => {
		return text;
	};
	renderer.image = (_: marked.Tokens.Image): string => {
		return '';
	};
	renderer.text = ({ text }: marked.Tokens.Text): string => {
		return text;
	};
	renderer.link = ({ text }: marked.Tokens.Link): string => {
		return text;
	};
	return renderer;
}
const plainTextRenderer = new Lazy<marked.Renderer>(createPlainTextRenderer);

const plainTextWithCodeBlocksRenderer = new Lazy<marked.Renderer>(() => {
	const renderer = createPlainTextRenderer();
	renderer.code = ({ text }: marked.Tokens.Code): string => {
		return `\n\`\`\`\n${escape(text)}\n\`\`\`\n`;
	};
	return renderer;
});

function mergeRawTokenText(tokens: marked.Token[]): string {
	let mergedTokenText = '';
	tokens.forEach(token => {
		mergedTokenText += token.raw;
	});
	return mergedTokenText;
}

function completeSingleLinePattern(token: marked.Tokens.Text | marked.Tokens.Paragraph): marked.Token | undefined {
	if (!token.tokens) {
		return undefined;
	}

	for (let i = token.tokens.length - 1; i >= 0; i--) {
		const subtoken = token.tokens[i];
		if (subtoken.type === 'text') {
			const lines = subtoken.raw.split('\n');
			const lastLine = lines[lines.length - 1];
			if (lastLine.includes('`')) {
				return completeCodespan(token);
			}

			else if (lastLine.includes('**')) {
				return completeDoublestar(token);
			}

			else if (lastLine.match(/\*\w/)) {
				return completeStar(token);
			}

			else if (lastLine.match(/(^|\s)__\w/)) {
				return completeDoubleUnderscore(token);
			}

			else if (lastLine.match(/(^|\s)_\w/)) {
				return completeUnderscore(token);
			}

			else if (
				// Text with start of link target
				hasLinkTextAndStartOfLinkTarget(lastLine) ||
				// This token doesn't have the link text, eg if it contains other markdown constructs that are in other subtokens.
				// But some preceding token does have an unbalanced [ at least
				hasStartOfLinkTargetAndNoLinkText(lastLine) && token.tokens.slice(0, i).some(t => t.type === 'text' && t.raw.match(/\[[^\]]*$/))
			) {
				const nextTwoSubTokens = token.tokens.slice(i + 1);

				// A markdown link can look like
				// [link text](https://microsoft.com "more text")
				// Where "more text" is a title for the link or an argument to a vscode command link
				if (
					// If the link was parsed as a link, then look for a link token and a text token with a quote
					nextTwoSubTokens[0]?.type === 'link' && nextTwoSubTokens[1]?.type === 'text' && nextTwoSubTokens[1].raw.match(/^ *"[^"]*$/) ||
					// And if the link was not parsed as a link (eg command link), just look for a single quote in this token
					lastLine.match(/^[^"]* +"[^"]*$/)
				) {

					return completeLinkTargetArg(token);
				}
				return completeLinkTarget(token);
			}

			// Contains the start of link text, and no following tokens contain the link target
			else if (lastLine.match(/(^|\s)\[\w*[^\]]*$/)) {
				return completeLinkText(token);
			}
		}
	}

	return undefined;
}

function hasLinkTextAndStartOfLinkTarget(str: string): boolean {
	return !!str.match(/(^|\s)\[.*\]\(\w*/);
}

function hasStartOfLinkTargetAndNoLinkText(str: string): boolean {
	return !!str.match(/^[^\[]*\]\([^\)]*$/);
}

function completeListItemPattern(list: marked.Tokens.List): marked.Tokens.List | undefined {
	// Patch up this one list item
	const lastListItem = list.items[list.items.length - 1];
	const lastListSubToken = lastListItem.tokens ? lastListItem.tokens[lastListItem.tokens.length - 1] : undefined;

	/*
	Example list token structures:

	list
		list_item
			text
				text
				codespan
				link
		list_item
			text
			code // Complete indented codeblock
		list_item
			text
			space
			text
				text // Incomplete indented codeblock
		list_item
			text
			list // Nested list
				list_item
					text
						text

	Contrast with paragraph:
	paragraph
		text
		codespan
	*/

	const listEndsInHeading = (list: marked.Tokens.List): boolean => {
		// A list item can be rendered as a heading for some reason when it has a subitem where we haven't rendered the text yet like this:
		// 1. list item
		//    -
		const lastItem = list.items.at(-1);
		const lastToken = lastItem?.tokens.at(-1);
		return lastToken?.type === 'heading' || lastToken?.type === 'list' && listEndsInHeading(lastToken as marked.Tokens.List);
	};

	let newToken: marked.Token | undefined;
	if (lastListSubToken?.type === 'text' && !('inRawBlock' in lastListItem)) { // Why does Tag have a type of 'text'
		newToken = completeSingleLinePattern(lastListSubToken as marked.Tokens.Text);
	} else if (listEndsInHeading(list)) {
		const newList = marked.lexer(list.raw.trim() + ' &nbsp;')[0] as marked.Tokens.List;
		if (newList.type !== 'list') {
			// Something went wrong
			return;
		}
		return newList;
	}

	if (!newToken || newToken.type !== 'paragraph') { // 'text' item inside the list item turns into paragraph
		// Nothing to fix, or not a pattern we were expecting
		return;
	}

	const previousListItemsText = mergeRawTokenText(list.items.slice(0, -1));

	// Grabbing the `- ` or `1. ` or `* ` off the list item because I can't find a better way to do this
	const lastListItemLead = lastListItem.raw.match(/^(\s*(-|\d+\.|\*) +)/)?.[0];
	if (!lastListItemLead) {
		// Is badly formatted
		return;
	}

	const newListItemText = lastListItemLead +
		mergeRawTokenText(lastListItem.tokens.slice(0, -1)) +
		newToken.raw;

	const newList = marked.lexer(previousListItemsText + newListItemText)[0] as marked.Tokens.List;
	if (newList.type !== 'list') {
		// Something went wrong
		return;
	}

	return newList;
}

function completeHeading(token: marked.Tokens.Heading, fullRawText: string): marked.TokensList | void {
	if (token.raw.match(/-\s*$/)) {
		return marked.lexer(fullRawText + ' &nbsp;');
	}
}

const maxIncompleteTokensFixRounds = 3;
export function fillInIncompleteTokens(tokens: marked.TokensList): marked.TokensList {
	for (let i = 0; i < maxIncompleteTokensFixRounds; i++) {
		const newTokens = fillInIncompleteTokensOnce(tokens);
		if (newTokens) {
			tokens = newTokens;
		} else {
			break;
		}
	}

	return tokens;
}

function fillInIncompleteTokensOnce(tokens: marked.TokensList): marked.TokensList | null {
	let i: number;
	let newTokens: marked.Token[] | undefined;
	for (i = 0; i < tokens.length; i++) {
		const token = tokens[i];

		if (token.type === 'paragraph' && token.raw.match(/(\n|^)\|/)) {
			newTokens = completeTable(tokens.slice(i));
			break;
		}
	}

	const lastToken = tokens.at(-1);
	if (!newTokens && lastToken?.type === 'list') {
		const newListToken = completeListItemPattern(lastToken as marked.Tokens.List);
		if (newListToken) {
			newTokens = [newListToken];
			i = tokens.length - 1;
		}
	}

	if (!newTokens && lastToken?.type === 'paragraph') {
		// Only operates on a single token, because any newline that follows this should break these patterns
		const newToken = completeSingleLinePattern(lastToken as marked.Tokens.Paragraph);
		if (newToken) {
			newTokens = [newToken];
			i = tokens.length - 1;
		}
	}

	if (newTokens) {
		const newTokensList = [
			...tokens.slice(0, i),
			...newTokens
		];
		(newTokensList as marked.TokensList).links = tokens.links;
		return newTokensList as marked.TokensList;
	}

	if (lastToken?.type === 'heading') {
		const completeTokens = completeHeading(lastToken as marked.Tokens.Heading, mergeRawTokenText(tokens));
		if (completeTokens) {
			return completeTokens;
		}
	}

	return null;
}


function completeCodespan(token: marked.Token): marked.Token {
	return completeWithString(token, '`');
}

function completeStar(tokens: marked.Token): marked.Token {
	return completeWithString(tokens, '*');
}

function completeUnderscore(tokens: marked.Token): marked.Token {
	return completeWithString(tokens, '_');
}

function completeLinkTarget(tokens: marked.Token): marked.Token {
	return completeWithString(tokens, ')', false);
}

function completeLinkTargetArg(tokens: marked.Token): marked.Token {
	return completeWithString(tokens, '")', false);
}

function completeLinkText(tokens: marked.Token): marked.Token {
	return completeWithString(tokens, '](https://microsoft.com)', false);
}

function completeDoublestar(tokens: marked.Token): marked.Token {
	return completeWithString(tokens, '**');
}

function completeDoubleUnderscore(tokens: marked.Token): marked.Token {
	return completeWithString(tokens, '__');
}

function completeWithString(tokens: marked.Token[] | marked.Token, closingString: string, shouldTrim = true): marked.Token {
	const mergedRawText = mergeRawTokenText(Array.isArray(tokens) ? tokens : [tokens]);

	// If it was completed correctly, this should be a single token.
	// Expecting either a Paragraph or a List
	const trimmedRawText = shouldTrim ? mergedRawText.trimEnd() : mergedRawText;
	return marked.lexer(trimmedRawText + closingString)[0] as marked.Token;
}

function completeTable(tokens: marked.Token[]): marked.Token[] | undefined {
	const mergedRawText = mergeRawTokenText(tokens);
	const lines = mergedRawText.split('\n');

	let numCols: number | undefined; // The number of line1 col headers
	let hasSeparatorRow = false;
	for (let i = 0; i < lines.length; i++) {
		const line = lines[i].trim();
		if (typeof numCols === 'undefined' && line.match(/^\s*\|/)) {
			const line1Matches = line.match(/(\|[^\|]+)(?=\||$)/g);
			if (line1Matches) {
				numCols = line1Matches.length;
			}
		} else if (typeof numCols === 'number') {
			if (line.match(/^\s*\|/)) {
				if (i !== lines.length - 1) {
					// We got the line1 header row, and the line2 separator row, but there are more lines, and it wasn't parsed as a table!
					// That's strange and means that the table is probably malformed in the source, so I won't try to patch it up.
					return undefined;
				}

				// Got a line2 separator row- partial or complete, doesn't matter, we'll replace it with a correct one
				hasSeparatorRow = true;
			} else {
				// The line after the header row isn't a valid separator row, so the table is malformed, don't fix it up
				return undefined;
			}
		}
	}

	if (typeof numCols === 'number' && numCols > 0) {
		const prefixText = hasSeparatorRow ? lines.slice(0, -1).join('\n') : mergedRawText;
		const line1EndsInPipe = !!prefixText.match(/\|\s*$/);
		const newRawText = prefixText + (line1EndsInPipe ? '' : '|') + `\n|${' --- |'.repeat(numCols)}`;
		return marked.lexer(newRawText);
	}

	return undefined;
}
<|MERGE_RESOLUTION|>--- conflicted
+++ resolved
@@ -57,14 +57,8 @@
 		readonly override: readonly string[];
 	};
 	readonly allowedAttributes?: {
-<<<<<<< HEAD
-		readonly override: readonly string[];
-	};
-	readonly customAttrSanitizer?: (attrName: string, attrValue: string) => boolean | string;
-=======
 		readonly override: ReadonlyArray<string | domSanitize.SanitizeAttributeRule>;
 	};
->>>>>>> b3a53531
 	readonly allowedLinkSchemes?: {
 		readonly augment: readonly string[];
 	};
