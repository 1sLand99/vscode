--- conflicted
+++ resolved
@@ -358,12 +358,9 @@
 	// Cache for prompt file descriptions to avoid async calls during rendering
 	private readonly promptDescriptionsCache = new Map<string, string>();
 
-<<<<<<< HEAD
 	// UI state for temporarily hiding chat history
 	private _historyVisible = true;
-=======
 	private _mostRecentlyFocusedItemIndex: number = -1;
->>>>>>> 5cb209f6
 
 	private set viewModel(viewModel: ChatViewModel | undefined) {
 		if (this._viewModel === viewModel) {
