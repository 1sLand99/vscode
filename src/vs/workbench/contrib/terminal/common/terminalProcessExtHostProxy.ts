/*---------------------------------------------------------------------------------------------
 *  Copyright (c) Microsoft Corporation. All rights reserved.
 *  Licensed under the MIT License. See License.txt in the project root for license information.
 *--------------------------------------------------------------------------------------------*/

import { Event, Emitter } from 'vs/base/common/event';
import { ITerminalService, ITerminalProcessExtHostProxy, IShellLaunchConfig, ITerminalChildProcess, ITerminalConfigHelper } from 'vs/workbench/contrib/terminal/common/terminal';
import { Disposable } from 'vs/base/common/lifecycle';
import { URI } from 'vs/base/common/uri';
import { IRemoteAgentService } from 'vs/workbench/services/remote/common/remoteAgentService';
import * as nls from 'vs/nls';

let hasReceivedResponse: boolean = false;

<<<<<<< HEAD
export class TerminalProcessExtHostProxy implements ITerminalChildProcess, ITerminalProcessExtHostProxy {
	private _disposables: IDisposable[] = [];

	private readonly _onProcessData = new Emitter<string>();
	public get onProcessData(): Event<string> { return this._onProcessData.event; }
	private readonly _onProcessExit = new Emitter<number>();
	public get onProcessExit(): Event<number> { return this._onProcessExit.event; }
	private readonly _onProcessReady = new Emitter<{ pid: number, cwd: string }>();
	public get onProcessReady(): Event<{ pid: number, cwd: string }> { return this._onProcessReady.event; }
	private readonly _onProcessTitleChanged = new Emitter<string>();
	public get onProcessTitleChanged(): Event<string> { return this._onProcessTitleChanged.event; }

	private readonly _onInput = new Emitter<string>();
	public get onInput(): Event<string> { return this._onInput.event; }
	private readonly _onResize: Emitter<{ cols: number, rows: number }> = new Emitter<{ cols: number, rows: number }>();
	public get onResize(): Event<{ cols: number, rows: number }> { return this._onResize.event; }
	private readonly _onShutdown = new Emitter<boolean>();
	public get onShutdown(): Event<boolean> { return this._onShutdown.event; }
	private readonly _onRequestInitialCwd = new Emitter<void>();
	public get onRequestInitialCwd(): Event<void> { return this._onRequestInitialCwd.event; }
	private readonly _onRequestCwd = new Emitter<void>();
	public get onRequestCwd(): Event<void> { return this._onRequestCwd.event; }
	private readonly _onRequestLatency = new Emitter<void>();
	public get onRequestLatency(): Event<void> { return this._onRequestLatency.event; }
=======
export class TerminalProcessExtHostProxy extends Disposable implements ITerminalChildProcess, ITerminalProcessExtHostProxy {

	private readonly _onProcessData = this._register(new Emitter<string>());
	public readonly onProcessData: Event<string> = this._onProcessData.event;
	private readonly _onProcessExit = this._register(new Emitter<number>());
	public readonly onProcessExit: Event<number> = this._onProcessExit.event;
	private readonly _onProcessIdReady = this._register(new Emitter<number>());
	public readonly onProcessIdReady: Event<number> = this._onProcessIdReady.event;
	private readonly _onProcessTitleChanged = this._register(new Emitter<string>());
	public readonly onProcessTitleChanged: Event<string> = this._onProcessTitleChanged.event;

	private readonly _onInput = this._register(new Emitter<string>());
	public readonly onInput: Event<string> = this._onInput.event;
	private readonly _onResize: Emitter<{ cols: number, rows: number }> = this._register(new Emitter<{ cols: number, rows: number }>());
	public readonly onResize: Event<{ cols: number, rows: number }> = this._onResize.event;
	private readonly _onShutdown = this._register(new Emitter<boolean>());
	public readonly onShutdown: Event<boolean> = this._onShutdown.event;
	private readonly _onRequestInitialCwd = this._register(new Emitter<void>());
	public readonly onRequestInitialCwd: Event<void> = this._onRequestInitialCwd.event;
	private readonly _onRequestCwd = this._register(new Emitter<void>());
	public readonly onRequestCwd: Event<void> = this._onRequestCwd.event;
	private readonly _onRequestLatency = this._register(new Emitter<void>());
	public readonly onRequestLatency: Event<void> = this._onRequestLatency.event;
>>>>>>> 29daecda

	private _pendingInitialCwdRequests: ((value?: string | Thenable<string>) => void)[] = [];
	private _pendingCwdRequests: ((value?: string | Thenable<string>) => void)[] = [];
	private _pendingLatencyRequests: ((value?: number | Thenable<number>) => void)[] = [];

	constructor(
		public terminalId: number,
		shellLaunchConfig: IShellLaunchConfig,
		activeWorkspaceRootUri: URI,
		cols: number,
		rows: number,
		configHelper: ITerminalConfigHelper,
		@ITerminalService private readonly _terminalService: ITerminalService,
		@IRemoteAgentService readonly remoteAgentService: IRemoteAgentService
	) {
		super();
		remoteAgentService.getEnvironment().then(env => {
			if (!env) {
				throw new Error('Could not fetch environment');
			}
			this._terminalService.requestExtHostProcess(this, shellLaunchConfig, activeWorkspaceRootUri, cols, rows, configHelper.checkWorkspaceShellPermissions(env.os));
		});
		if (!hasReceivedResponse) {
			setTimeout(() => this._onProcessTitleChanged.fire(nls.localize('terminal.integrated.starting', "Starting...")), 0);
		}
	}

	public emitData(data: string): void {
		this._onProcessData.fire(data);
	}

	public emitTitle(title: string): void {
		hasReceivedResponse = true;
		this._onProcessTitleChanged.fire(title);
	}

	public emitPid(pid: number): void {
		this._onProcessReady.fire({ pid, cwd: '' });
	}

	public emitExit(exitCode: number): void {
		this._onProcessExit.fire(exitCode);
		this.dispose();
	}

	public emitInitialCwd(initialCwd: string): void {
		while (this._pendingInitialCwdRequests.length > 0) {
			this._pendingInitialCwdRequests.pop()!(initialCwd);
		}
	}

	public emitCwd(cwd: string): void {
		while (this._pendingCwdRequests.length > 0) {
			this._pendingCwdRequests.pop()!(cwd);
		}
	}

	public emitLatency(latency: number): void {
		while (this._pendingLatencyRequests.length > 0) {
			this._pendingLatencyRequests.pop()!(latency);
		}
	}

	public shutdown(immediate: boolean): void {
		this._onShutdown.fire(immediate);
	}

	public input(data: string): void {
		this._onInput.fire(data);
	}

	public resize(cols: number, rows: number): void {
		this._onResize.fire({ cols, rows });
	}

	public getInitialCwd(): Promise<string> {
		return new Promise<string>(resolve => {
			this._onRequestInitialCwd.fire();
			this._pendingInitialCwdRequests.push(resolve);
		});
	}

	public getCwd(): Promise<string> {
		return new Promise<string>(resolve => {
			this._onRequestCwd.fire();
			this._pendingCwdRequests.push(resolve);
		});
	}

	public getLatency(): Promise<number> {
		return new Promise<number>(resolve => {
			this._onRequestLatency.fire();
			this._pendingLatencyRequests.push(resolve);
		});
	}
}<|MERGE_RESOLUTION|>--- conflicted
+++ resolved
@@ -12,40 +12,14 @@
 
 let hasReceivedResponse: boolean = false;
 
-<<<<<<< HEAD
-export class TerminalProcessExtHostProxy implements ITerminalChildProcess, ITerminalProcessExtHostProxy {
-	private _disposables: IDisposable[] = [];
-
-	private readonly _onProcessData = new Emitter<string>();
-	public get onProcessData(): Event<string> { return this._onProcessData.event; }
-	private readonly _onProcessExit = new Emitter<number>();
-	public get onProcessExit(): Event<number> { return this._onProcessExit.event; }
-	private readonly _onProcessReady = new Emitter<{ pid: number, cwd: string }>();
-	public get onProcessReady(): Event<{ pid: number, cwd: string }> { return this._onProcessReady.event; }
-	private readonly _onProcessTitleChanged = new Emitter<string>();
-	public get onProcessTitleChanged(): Event<string> { return this._onProcessTitleChanged.event; }
-
-	private readonly _onInput = new Emitter<string>();
-	public get onInput(): Event<string> { return this._onInput.event; }
-	private readonly _onResize: Emitter<{ cols: number, rows: number }> = new Emitter<{ cols: number, rows: number }>();
-	public get onResize(): Event<{ cols: number, rows: number }> { return this._onResize.event; }
-	private readonly _onShutdown = new Emitter<boolean>();
-	public get onShutdown(): Event<boolean> { return this._onShutdown.event; }
-	private readonly _onRequestInitialCwd = new Emitter<void>();
-	public get onRequestInitialCwd(): Event<void> { return this._onRequestInitialCwd.event; }
-	private readonly _onRequestCwd = new Emitter<void>();
-	public get onRequestCwd(): Event<void> { return this._onRequestCwd.event; }
-	private readonly _onRequestLatency = new Emitter<void>();
-	public get onRequestLatency(): Event<void> { return this._onRequestLatency.event; }
-=======
 export class TerminalProcessExtHostProxy extends Disposable implements ITerminalChildProcess, ITerminalProcessExtHostProxy {
 
 	private readonly _onProcessData = this._register(new Emitter<string>());
 	public readonly onProcessData: Event<string> = this._onProcessData.event;
 	private readonly _onProcessExit = this._register(new Emitter<number>());
 	public readonly onProcessExit: Event<number> = this._onProcessExit.event;
-	private readonly _onProcessIdReady = this._register(new Emitter<number>());
-	public readonly onProcessIdReady: Event<number> = this._onProcessIdReady.event;
+	private readonly _onProcessReady = new Emitter<{ pid: number, cwd: string }>();
+	public get onProcessReady(): Event<{ pid: number, cwd: string }> { return this._onProcessReady.event; }t;
 	private readonly _onProcessTitleChanged = this._register(new Emitter<string>());
 	public readonly onProcessTitleChanged: Event<string> = this._onProcessTitleChanged.event;
 
@@ -61,7 +35,6 @@
 	public readonly onRequestCwd: Event<void> = this._onRequestCwd.event;
 	private readonly _onRequestLatency = this._register(new Emitter<void>());
 	public readonly onRequestLatency: Event<void> = this._onRequestLatency.event;
->>>>>>> 29daecda
 
 	private _pendingInitialCwdRequests: ((value?: string | Thenable<string>) => void)[] = [];
 	private _pendingCwdRequests: ((value?: string | Thenable<string>) => void)[] = [];
