--- conflicted
+++ resolved
@@ -515,7 +515,6 @@
 			OverviewRulerLane: EditorCommon.OverviewRulerLane,
 			ParameterInformation: extHostTypes.ParameterInformation,
 			Position: extHostTypes.Position,
-			ProgressLocation: extHostTypes.ProgressLocation,
 			Range: extHostTypes.Range,
 			Selection: extHostTypes.Selection,
 			SignatureHelp: extHostTypes.SignatureHelp,
@@ -534,12 +533,9 @@
 			Uri: URI,
 			ViewColumn: extHostTypes.ViewColumn,
 			WorkspaceEdit: extHostTypes.WorkspaceEdit,
-<<<<<<< HEAD
-=======
 			ProgressLocation: extHostTypes.ProgressLocation,
 			TreeItemCollapsibleState: extHostTypes.TreeItemCollapsibleState,
 			ThemeColor: extHostTypes.ThemeColor,
->>>>>>> bf1521ab
 			// functions
 			RevealKind: extHostTypes.RevealKind,
 			TaskGroup: extHostTypes.TaskGroup,
