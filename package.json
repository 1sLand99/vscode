--- conflicted
+++ resolved
@@ -1,11 +1,7 @@
 {
   "name": "code-oss-dev",
   "version": "1.102.0",
-<<<<<<< HEAD
-  "distro": "b7cd8954862b3f4f491214154e9f38508b0be013",
-=======
-  "distro": "7ce718aa7d6b04351dae613ead2c3e31d6e59e4f",
->>>>>>> 9bc79fa1
+  "distro": "ae33edbae267b91c1360906732e4b0eebdbff862",
   "author": {
     "name": "Microsoft Corporation"
   },
