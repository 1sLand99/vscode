{
	"name": "vscode-web",
	"version": "0.0.0",
	"private": true,
	"dependencies": {
		"@microsoft/1ds-core-js": "^3.2.2",
		"@microsoft/1ds-post-js": "^3.2.2",
		"@vscode/iconv-lite-umd": "0.7.0",
		"@vscode/vscode-languagedetection": "1.0.21",
		"jschardet": "3.0.0",
		"tas-client-umd": "0.1.6",
		"vscode-oniguruma": "1.6.1",
		"vscode-textmate": "7.0.1",
<<<<<<< HEAD
		"xterm": "4.20.0-beta.24",
		"xterm-addon-ligatures": "0.6.0-beta.14",
		"xterm-addon-search": "0.10.0-beta.3",
		"xterm-addon-unicode11": "0.4.0-beta.3",
		"xterm-addon-webgl": "0.13.0-beta.13"
=======
		"xterm": "5.0.0-beta.32",
		"xterm-addon-canvas": "0.2.0-beta.15",
		"xterm-addon-search": "0.10.0-beta.3",
		"xterm-addon-unicode11": "0.4.0-beta.3",
		"xterm-addon-webgl": "0.13.0-beta.32"
>>>>>>> 4ea6a276
	}
}<|MERGE_RESOLUTION|>--- conflicted
+++ resolved
@@ -11,18 +11,11 @@
 		"tas-client-umd": "0.1.6",
 		"vscode-oniguruma": "1.6.1",
 		"vscode-textmate": "7.0.1",
-<<<<<<< HEAD
-		"xterm": "4.20.0-beta.24",
+		"xterm": "5.0.0-beta.32",
+		"xterm-addon-canvas": "0.2.0-beta.15",
 		"xterm-addon-ligatures": "0.6.0-beta.14",
 		"xterm-addon-search": "0.10.0-beta.3",
 		"xterm-addon-unicode11": "0.4.0-beta.3",
-		"xterm-addon-webgl": "0.13.0-beta.13"
-=======
-		"xterm": "5.0.0-beta.32",
-		"xterm-addon-canvas": "0.2.0-beta.15",
-		"xterm-addon-search": "0.10.0-beta.3",
-		"xterm-addon-unicode11": "0.4.0-beta.3",
 		"xterm-addon-webgl": "0.13.0-beta.32"
->>>>>>> 4ea6a276
 	}
 }